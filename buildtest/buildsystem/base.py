--- conflicted
+++ resolved
@@ -206,13 +206,8 @@
        any kind of builder.
     """
 
-<<<<<<< HEAD
     def __init__(self, name, recipe_config, config_file=None, testdir=None):
         """initiate a builder base. A recipe configuration (loaded) is required.
-=======
-    def __init__(self, name, recipe_config, config_file=None):
-        """Initiate a builder base. A recipe configuration (loaded) is required.
->>>>>>> a7289f18
            this can be handled easily with the BuildConfig class:
 
            bc = BuildConfig(config_file)
@@ -398,11 +393,7 @@
 
         # Derive the path to the test script
         self.metadata["testpath"] = "%s.%s" % (
-<<<<<<< HEAD
-            os.path.join(self.testdir, self.name, self.build_id),
-=======
-            os.path.join(self.options["build"]["testdir"], self.name),
->>>>>>> a7289f18
+            os.path.join(self.testdir, self.name),
             self.get_test_extension(),
         )
         self.metadata["testdir"] = os.path.dirname(self.metadata["testpath"])
