"""
buildtest menu
"""

import argparse
import argcomplete

from buildtest.tools.config import config_opts
from buildtest.tools.build import func_build_subcmd
from buildtest.tools.get import func_get_subcmd
from buildtest.tools.configuration.config import (
    func_config_edit,
    func_config_view,
    func_config_restore,
)

from buildtest.tools.show import func_show_subcmd, show_schema_layout
from buildtest.tools.buildsystem.status import show_status_report
from buildtest.tools.system import get_module_collection

module_collection = get_module_collection()


class BuildTestParser:
    def __init__(self):
        epilog_str = (
            "Documentation: " + "https://buildtest.readthedocs.io/en/latest/index.html"
        )
        description_str = (
            "buildtest is a software testing framework designed "
            + "for HPC facilities to verify their Software Stack. buildtest "
            + "abstracts test complexity into YAML files that is interpreted"
            + "by buildtest into shell script"
        )

        self.parser = argparse.ArgumentParser(
            prog="buildtest",
            formatter_class=argparse.RawDescriptionHelpFormatter,
            description=description_str,
            usage="%(prog)s [options] [COMMANDS]",
            epilog=epilog_str,
        )
        self.subparser_dict = {
            "build": "Options for building test scripts",
            "module": "Buildtest Module Utilities",
            "show": "Options for displaying buildtest configuration",
            "config": "Buildtest Configuration Menu",
        }

        self.main_menu()
        self.build_menu()
        self.get_menu()
        self.config_menu()
        self.show_menu()

    def main_menu(self):
        """This method adds argument to ArgumentParser to main menu of buildtest"""
        command_description = ""
        for k, v in self.subparser_dict.items():
            command_description += f"""\n      {k}           {v}"""

        self.subparsers = self.parser.add_subparsers(
            title="COMMANDS", description=command_description, dest="subcommands"
        )

        self.parser.add_argument(
            "-V",
            "--version",
            action="version",
            version=f"""buildtest version {config_opts["BUILDTEST_VERSION"]}""",
        )

    def parse_options(self):
        """This method parses the argument from ArgumentParser class and returns as a dictionary. Also it
        redirects sub-commands to appropriate methods.

        :return: return a parsed dictionary returned by ArgumentParser
        :rtype: dict
        """

        argcomplete.autocomplete(self.parser)
        args = self.parser.parse_args()

        if args.subcommands:
            args.func(args)

        return args

    def build_menu(self):
        """This method implements argparse argument for ``buildtest build``"""

        parser_build = self.subparsers.add_parser("build")
        subparsers_build = parser_build.add_subparsers(
            description="Report status on builds performed by buildtest."
        )
        ##################### buildtest build report ###########################
        parser_build_report = subparsers_build.add_parser(
            "report", help="Report status details of all builds "
        )

        ##################### buildtest build     ###########################
        parser_build.add_argument(
            "--clear",
            help="Clear build history and remove all tests",
            action="store_true",
        )

        parser_build.add_argument(
            "-c",
            "--config",
            help=(
                "Specify test configuration path (file or directory) relative to ",
                "present working directory or to build test configuration directory.",
            ),
            metavar="TEST CONFIGURATION",
        )

        parser_build.add_argument(
            "-d",
            "--dry",
            help="dry-run mode, buildtest will not write the test scripts but print "
            "content of test that would be written",
            action="store_true",
        )

<<<<<<< HEAD
        parser_build_mutex_modules = parser_build.add_mutually_exclusive_group()
        parser_build_mutex_modules.add_argument(
            "-co",
            "--collection",
            help="Use user Lmod module " "collection when building " "test",
            choices=module_collection,
            metavar="Lmod Collection Name",
        )
        parser_build_mutex_modules.add_argument(
            "-mc",
            "--module-collection",
            help="Use internal buildtest " "module collection when " "building test.",
            type=int,
            metavar="COLLECTION-ID",
        )

=======
>>>>>>> 8261a1ba
        parser_build_report.set_defaults(func=show_status_report)
        parser_build.set_defaults(func=func_build_subcmd)

    def get_menu(self):
        """This method implements argparse argument for ``buildtest get``"""

        parser_get = self.subparsers.add_parser("get")

        ##################### buildtest get       ###########################
        parser_get.add_argument(
            "repo", help="specify github.com or other repository to clone."
        )

        parser_get.add_argument(
            "-b",
            "--branch",
            help="Clone a particular branch (defaults to master)",
            default="master",
        )

        parser_get.set_defaults(func=func_get_subcmd)

    def config_menu(self):
        """This method adds argparse argument for ``buildtest config``"""
        parser_config = self.subparsers.add_parser("config")
        # -------------------------------- config  menu --------------------------
        subparsers_config = parser_config.add_subparsers(
            description="buildtest configuration"
        )
        parser_config_view = subparsers_config.add_parser(
            "view", help="View Buildtest Configuration File"
        )
        parser_config_edit = subparsers_config.add_parser(
            "edit", help="Edit Buildtest Configuration File"
        )
        parser_config_restore = subparsers_config.add_parser(
            "restore", help="Restore Buildtest Configuration File from backup"
        )

        parser_config_view.set_defaults(func=func_config_view)
        parser_config_edit.set_defaults(func=func_config_edit)
        parser_config_restore.set_defaults(func=func_config_restore)

    def show_menu(self):
        """This method adds argparse argument for ``buildtest show``"""

        parser_show = self.subparsers.add_parser("show")
        # -------------------------- buildtest show options ------------------------------
        parser_show.add_argument(
            "-c",
            "--config",
            help="show buildtest environment configuration",
            action="store_true",
        )
        subparsers_show = parser_show.add_subparsers(
            description="buildtest configuration"
        )
        parser_schema = subparsers_show.add_parser("schema", help="Display YAML schema")
        parser_schema.set_defaults(func=show_schema_layout)
        parser_show.set_defaults(func=func_show_subcmd)<|MERGE_RESOLUTION|>--- conflicted
+++ resolved
@@ -123,25 +123,6 @@
             action="store_true",
         )
 
-<<<<<<< HEAD
-        parser_build_mutex_modules = parser_build.add_mutually_exclusive_group()
-        parser_build_mutex_modules.add_argument(
-            "-co",
-            "--collection",
-            help="Use user Lmod module " "collection when building " "test",
-            choices=module_collection,
-            metavar="Lmod Collection Name",
-        )
-        parser_build_mutex_modules.add_argument(
-            "-mc",
-            "--module-collection",
-            help="Use internal buildtest " "module collection when " "building test.",
-            type=int,
-            metavar="COLLECTION-ID",
-        )
-
-=======
->>>>>>> 8261a1ba
         parser_build_report.set_defaults(func=show_status_report)
         parser_build.set_defaults(func=func_build_subcmd)
 
