--- conflicted
+++ resolved
@@ -29,11 +29,7 @@
     install_requires=[
         "PyYAML>=5.2",
         "distro==1.4.0",
-<<<<<<< HEAD
-        "termcolor==1.1.0",
-        "jsonschema==3.0.2"
-=======
->>>>>>> 9c7c7f6f
+        "jsonschema==3.0.2",
     ],
     entry_points={"console_scripts": ["buildtest=buildtest.main:main"]},
 )