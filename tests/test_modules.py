--- conflicted
+++ resolved
@@ -3,40 +3,7 @@
 
 from buildtest.tools.modulesystem.module_difference import diff_trees
 from buildtest.tools.log import BuildTestError
-<<<<<<< HEAD
-from buildtest.module import Module, ModuleCollection, get_all_collections
-
-
-@pytest.mark.skip("not working")
-def test_spack_modules():
-    module_tree_add(["/mxg-hpc/users/ssi29/spack/modules/linux-rhel7-x86_64/Core"])
-    check_spack_module()
-    module_tree_rm(["/mxg-hpc/users/ssi29/spack/modules/linux-rhel7-x86_64/Core"])
-
-
-@pytest.mark.skip("not working")
-def test_module_deps():
-    module_tree_add(["/mxg-hpc/users/ssi29/easybuild-HMNS/modules/all/Core"])
-    find_module_deps("GCCcore/8.1.0")
-    module_tree_rm(["/mxg-hpc/users/ssi29/easybuild-HMNS/modules/all/Core"])
-
-
-@pytest.mark.skip("not working")
-def test_diff_trees():
-    diff_trees(
-        "/mxg-hpc/users/ssi29/easybuild-HMNS/modules/all/Core,/usr/share/lmod/lmod/modulefiles/Core/"
-    )
-
-
-@pytest.mark.skip("not working")
-def test_easybuild_modules():
-    module_tree_add(["/opt/easybuild/modules/all"])
-    check_easybuild_module()
-    module_tree_rm(["/opt/easybuild/modules/all"])
-=======
 from buildtest.module import Module, get_all_collections
->>>>>>> 1f453c98
-
 
 def test_module_diff():
     """Testing module difference between two trees. First test is testing against same module tree, and the second
@@ -55,14 +22,6 @@
     tree = os.path.join(os.environ.get("LMOD_PKG"), "modulefiles/Core")
     diff_trees(tree)
 
-<<<<<<< HEAD
-
-def test_list_all_parents():
-    list_all_parent_modules()
-
-
-=======
->>>>>>> 1f453c98
 class TestModule:
     @pytest.mark.skip("not working")
     def test_module(self):
@@ -119,8 +78,4 @@
         raises=TypeError,
     )
     def test_type_error(self):
-<<<<<<< HEAD
-        a = ModuleCollection(1)
-=======
-        a = Module(1)
->>>>>>> 1f453c98
+        a = Module(1)